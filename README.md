<<<<<<< HEAD
NLSAM
=====

The reference implementation for the Non Local Spatial and Angular Matching (NLSAM) denoising algorithm for dMRI.

I am currently in the process of making everything more user friendly, so the code is on the dev branch currently.
This should be updated relatively soon with a nice version without the debug prints, but if you need help while I clean out stuff (or it is taking too long to your liking), feel free to drop me an email.
=======
# Non Local Spatial and Angular Matching (NLSAM) denoising
=====

[release]: https://github.com/samuelstjean/nlsam/releases
[DOI]: http://dx.doi.org/doi:10.1016/j.media.2016.02.010
[URL]: http://www.sciencedirect.com/science/article/pii/S1361841516000335
[paper]: http://scil.dinf.usherbrooke.ca/wp-content/papers/stjean-etal-media16.pdf

The reference implementation for the Non Local Spatial and Angular Matching (NLSAM) denoising algorithm for diffusion MRI.

## How to install

Go grab a [release][] (recommended) or build it from source with the [instructions](#Dependencies).

## Using the NLSAM algorithm

Once installed, there are two main scripts, the stabilization algorithm and the NLSAM algorithm itself.
The first one allows you to transform the data to Gaussian distributed signals if your dataset is Rician or Noncentral chi distributed.

A typical example call requires only a diffusion weighted dataset (dwi.nii.gz) and the number of coils from the acquisition (N=1),
but it is recommended to also have a brain mask (brain_mask.nii.gz) to greatly reduce computation time.


I computed the brain mask using FSL bet for this example, but anything giving you a binary segmentation mask will do fine as the computation
will only take place inside this mask.


I also supply the bvals/bvecs pair since the default option is to use a spherical harmonics fit for initialization.

```shell
stabilizer dwi.nii.gz dwi_stab.nii.gz 1 sigma.nii.gz -m brain_mask.nii.gz --bvals bvals --bvecs bvecs
```

The stabilized output is dwi_stab.nii.gz and the estimated noise standard deviation is sigma.nii.gz.

More options are available by using stabilizer --help.
Once your data is Gaussian distributed, the nlsam denoising itself can now be used with the outputs from the previous algorithm.
Here the number of angular neighbors is set to 5, which is the number of DWI which are equidistant in q-space to each volume in this example dataset.

```shell
nlsam dwi_stab.nii.gz dwi_nlsam.nii.gz 5 bvals bvecs sigma.nii.gz --mask brain_mask.nii.gz
```

The final nlsam denoised output is then dwi_nlsam.nii.gz.


Once again, nlsam --help will give you more options to be used beyond the defaults.

<a name="Dependencies"></a>
## Dependencies

You will need to have at least numpy, scipy, nibabel, dipy, cython, cython-gsl and spams.
Fortunately, the setup.py will take care of installing everything you need.

On Debian/Ubuntu, you will need some development headers which can be installed with
```shell
sudo apt-get install build-essential libgsl0-dev python-dev libblas-dev liblapack-dev
```

If you have a working python setup already, doing

```shell
pip install git+https://github.com/samuelstjean/nlsam.git --user --process-dependency-links
```

should give you everything you need.

You can also clone it locally and then build the files with

```shell
git clone https://github.com/samuelstjean/nlsam.git
cd path/to/git/repo
python setup.py build_ext -i
```

Don't forget to add the path where you cloned everything to your PYTHONPATH.

## Reference
St-Jean, S., P. Coupé, and M. Descoteaux.
"[Non Local Spatial and Angular Matching : Enabling higher spatial resolution diffusion MRI datasets through adaptive denoising.][paper]"
Medical Image Analysis, 2016. [DOI] [URL]

## License
As the main solver I use (spams) is GPL licensed and the stabilization script uses the GNU GSL library,
the nlsam main codebase is also licensed under the GPL v3, see the file LICENSE for more information.


If you would like to reuse parts of this work under another project/license,
feel free to drop me an email and I will gladly re-license the files you need
as MIT/BSD/whatever else.

<!---

#### 1.a. Windows and Mac : Get a python 2.7 distribution, which can be easily installed with http://continuum.io/downloads#all

#### 1.b. Linux (assuming a Debian/Ubuntu based distribution): Get python 2.7 and required dependencies :

```shell
sudo apt-get install python-numpy python-scipy python-pip libgsl0-dev
```

Get the GSL, either through your distribution package manager or by using this cmake version : git clone https://github.com/samuelstjean/gsl
Prebuilt windows gsl :
+ 1.15 http://code.google.com/p/oscats/downloads/list
+ 1.16 for VS 2013 https://azylstra.net/blog/content/gsl-1.16_winbin.zip

You will also need a compiler and required build tools, which would be
+ On Windows, Visual Studio http://www.visualstudio.com/en-us/products/visual-studio-community-vs
+ On Mac, XCode
+ On Ubuntu/Linux, GCC and company : sudo apt-get install build-essential

#### 2. Get some more dependencies with pip

```shell
pip install cython nibabel cythongsl
```

#### 3. Build the cython files.
*prendre ma branche de scilpy add_stabilizer_script à la place*
https://bitbucket.org/sciludes/scilpy/pull-request/104/stabilisation-script/diff

From the NLSAM root folder, run
```shell
python setup.py build_ext -i
cd nlsam/spams_third_party
python setup.py build_ext -i
```



## Using the NLSAM algorithm

To be updated when scilpy stabilisation is back in


For now, get the stabilisation script from scilpy, https://bitbucket.org/sciludes/scilpy/pull-request/104/stabilisation-script or you can skip it if you don't have terribly noisy data. The nlsam subfolder has my old personal version, which might do weird imports.

Run the denoising itself, like this
```shell
nlsam noisy_data.nii.gz N_neighbors bval bvec -o denoised_data.nii.gz -mask_data mask.nii.gz
```
where N_neighbors is the number of angular neighbors in a block, I personnaly suggest 5. Afterward, go take a long coffee break/come back tomorrow. You should also have at least 12/16 go of ram for a large dataset (1.2mm at 41 DWIs takes approx 16go of ram).
-->
>>>>>>> 5a7f9e90
<|MERGE_RESOLUTION|>--- conflicted
+++ resolved
@@ -1,12 +1,3 @@
-<<<<<<< HEAD
-NLSAM
-=====
-
-The reference implementation for the Non Local Spatial and Angular Matching (NLSAM) denoising algorithm for dMRI.
-
-I am currently in the process of making everything more user friendly, so the code is on the dev branch currently.
-This should be updated relatively soon with a nice version without the debug prints, but if you need help while I clean out stuff (or it is taking too long to your liking), feel free to drop me an email.
-=======
 # Non Local Spatial and Angular Matching (NLSAM) denoising
 =====
 
@@ -149,5 +140,4 @@
 nlsam noisy_data.nii.gz N_neighbors bval bvec -o denoised_data.nii.gz -mask_data mask.nii.gz
 ```
 where N_neighbors is the number of angular neighbors in a block, I personnaly suggest 5. Afterward, go take a long coffee break/come back tomorrow. You should also have at least 12/16 go of ram for a large dataset (1.2mm at 41 DWIs takes approx 16go of ram).
--->
->>>>>>> 5a7f9e90
+-->